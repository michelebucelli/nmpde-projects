--- conflicted
+++ resolved
@@ -3,7 +3,6 @@
 #include "Problem.hpp"
 // Main function.
 int main(int argc, char* argv[]) {
-<<<<<<< HEAD
   Utilities::MPI::MPI_InitFinalize mpi_init(argc, argv);
 
   int problem_id = 0;
@@ -72,91 +71,18 @@
     problem.setup();
     problem.solve();
 
-  } else if (problem_id == 4) {
-    constexpr double alpha = 1.0;
-    Step problem(mesh_file_name, degree_velocity, degree_pressure, T, deltat,
-                 alpha);
     problem.setup();
     problem.solve();
 
-=======
-  int problem_id = 0;
-  double deltat = 0.0;
-  std::string mesh_file_name;
-  std::string err_msg =
-      "Required Arguments: \n"
-      "-p problem_id(1: Cylinder2D, 2: Cylinder3D, 3: "
-      "EthierSteinman, 4: Step) \n"
-      "-t deltat \n"
-      "-m path_to_mesh_file";
-
-  const char* const short_opts = "p:t:m:";
-  const option long_opts[] = {{"problem", required_argument, nullptr, 'p'},
-                              {"deltat", required_argument, nullptr, 't'},
-                              {"mesh_file", required_argument, nullptr, 'm'},
-                              {nullptr, 0, nullptr, 0}};
-
-  int opt;
-  while ((opt = getopt_long(argc, argv, short_opts, long_opts, nullptr)) !=
-         -1) {
-    switch (opt) {
-      case 'p':
-        problem_id = std::stoi(optarg);
-        break;
-      case 't':
-        deltat = std::stod(optarg);
-        break;
-      case 'm':
-        mesh_file_name = optarg;
-        break;
-      default:
-        std::cerr << err_msg << std::endl;
-        return 1;
-    }
-  }
-  // Check if all required parameters are provided
-  if (problem_id == 0 || deltat == 0.0 || mesh_file_name.empty()) {
-    std::cerr << "Error: All parameters (-p, -d, -m) must be provided."
-              << std::endl;
-    return 1;
-  }
-
-  Utilities::MPI::MPI_InitFinalize mpi_init(argc, argv);
-
-  constexpr unsigned int degree_velocity = 2;
-  constexpr unsigned int degree_pressure = 1;
-  constexpr double T = 1e-2;
-  constexpr double nu = 0.01;
-
-  if (problem_id == 1) {
-    Cylinder2D problem(mesh_file_name, degree_velocity, degree_pressure, T,
-                       deltat);
-
-    problem.setup();
-    problem.solve();
-  } else if (problem_id == 2) {
-    Cylinder3D problem(mesh_file_name, degree_velocity, degree_pressure, T,
-                       deltat);
-
-    problem.setup();
-    problem.solve();
-  } else if (problem_id == 3) {
-    EthierSteinman problem(mesh_file_name, degree_velocity, degree_pressure, T,
-                           deltat, nu);
-
-    problem.setup();
-    problem.solve();
-  } else if (problem_id == 4) {
-    Step problem(mesh_file_name, degree_velocity, degree_pressure, T, deltat,
-                 nu);
-
-    problem.setup();
-    problem.solve();
->>>>>>> 2595a82e
   } else {
     std::cerr << "Error: Problem ID must be 1, 2, 3 or 4." << std::endl;
     return 1;
   }
+}
+else {
+  std::cerr << "Error: Problem ID must be 1, 2, 3 or 4." << std::endl;
+  return 1;
+}
 
-  return 0;
+return 0;
 }